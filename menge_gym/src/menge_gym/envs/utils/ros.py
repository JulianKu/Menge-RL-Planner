from geometry_msgs.msg import Pose
from visualization_msgs.msg import Marker
import subprocess
import threading
import queue
import psutil
from rospy import loginfo  # , logdebug, logerr
# from signal import SIGTERM, SIGKILL
from numpy import arctan2
from typing import Tuple, Dict


def pose2array(pose: Pose) -> Tuple[float, float, float]:
    """
    extract 2D position and orientation from ROS geometry_msgs/Pose message

    :param pose: ROS geometry_msgs/Pose message

    :return: list [x, y, phi] (2D position x,y + orientation phi)
    """
    # only 2D poses (position x,y + rotation around z)
    x = pose.position.x
    y = pose.position.y
    # orientation from quaternion
    q_z = pose.orientation.z
    q_w = pose.orientation.w
    phi = arctan2(2 * q_w * q_z, 1 - 2 * q_z * q_z)

    return x, y, phi


def obstacle2array(obs_pose: Pose) -> Tuple[float, float]:
    """
    extract 2D position from ROS geometry_msgs/Pose message

    :param obs_pose: ROS geometry_msgs/Pose message

    :return: list [x, y] (2D position x,y)
    """
    # only 2D point objects (x,y - no orientation)
    x = float(obs_pose.position.x)
    y = float(obs_pose.position.y)
    return x, y


def marker2array(marker: Marker) -> Tuple[float, float, float, float]:
    """
    extract 2D position, orientation and radius from ROS geometry_msgs/Pose message

    :param marker: ROS visualization_msgs/Marker message

    :return: list [x, y, q_w, q_z, r] (2D position x,y + orientation phi + radius r)
    """
    # only 2D poses (position x,y + rotation around z)
    x = marker.pose.position.x
    y = marker.pose.position.y
    # orientation quaternion
    q_z = marker.pose.orientation.z
    q_w = marker.pose.orientation.w
    phi = arctan2(2 * q_w * q_z,  1 - 2 * q_z * q_z)

    # radius
    r = marker.scale.x / 2
    return x, y, phi, r


def isProcessRunning(process_name: str) -> Tuple[bool, int]:
    """
    checks whether a process is already running

    :param process_name:
    :return:
    """
    proc_running = False
    pid = None
    for proc in psutil.process_iter():
        try:
            if process_name in proc.name():
                pid = proc.pid
                proc_running = True
        except (psutil.NoSuchProcess, psutil.AccessDenied, psutil.ZombieProcess):
            pass
    return proc_running, pid


# def kill_child_processes(parent_pid, sig=SIGTERM):
#     try:
#         parent = psutil.Process(parent_pid)
#         loginfo(parent)
#     except psutil.NoSuchProcess:
#         logerr("parent process not existing")
#         return
#     children = parent.children(recursive=True)
#     loginfo(children)
#     for process in children:
#         loginfo("try to kill child: " + str(process))
#         process.send_signal(sig)


def output_reader(proc: subprocess.Popen, out_queue: queue.Queue):
    for line in iter(proc.stdout.readline, b''):
        out_queue.put(line.decode('utf-8'))


class ROSHandle:

    def __init__(self):
        self.processes = {}  # type: Dict[int, subprocess.Popen]
        self.threads = {}  # type: Dict[int, threading.Thread]
        self.queue = queue.Queue()

        # check if "rosmaster" running already
        self.master_process = None
        self.master_running, self.master_PID = isProcessRunning("rosmaster")

        if not self.master_running:
            loginfo("No rosmaster running yet")
            loginfo("Start new rosmaster")
            self.master_process = subprocess.Popen(["roscore"], stdout=subprocess.PIPE, stderr=subprocess.STDOUT)
            self.master_PID = self.master_process.pid
            self.master_running = True
            self.log_output()

    def start_rosnode(self, pkg: str, executable: str, launch_cli_args: Dict[str, str] = None) -> int:
        """
        start a ROS node with arguments

        :param pkg: ROS package where node is specified
        :param executable: name of the node's executable
        :param launch_cli_args: dict of additional command line arguments {arg:value}
        """

        run_expr = ["rosrun", pkg, executable]

        if launch_cli_args:
            # resolve cli arguments
            for key in launch_cli_args:
                run_expr.append("-%s %s" % (key, launch_cli_args[key]))

        # run process
        proc = subprocess.Popen(run_expr, stdout=subprocess.PIPE, stderr=subprocess.STDOUT)
        pid = proc.pid
        self.processes[pid] = proc

        thr = threading.Thread(target=output_reader, args=(proc, self.queue))
        # thr.daemon = True
        thr.start()
        self.threads[pid] = thr

        self.log_output()

        return pid

    def log_output(self):

        out_queue = self.queue
        print('--- Print subprocess output ---')
        while True:
            try:
                print(out_queue.get_nowait(), end='')
            except queue.Empty:
                break
        print('-------------------------------')

    def terminate(self):
        """
        terminate all ros processes and the master itself
        """
        loginfo("Trying to kill all launched processes first")
        for pid in self.processes:
            process = self.processes[pid]
            # kill_child_processes(pid, SIGTERM)
            # process.kill()
            process.terminate()
            process.wait()
            thread = self.threads[pid]
            thread.join()
        self.processes = {}
        self.threads = {}
        with self.queue.mutex:
            self.queue.queue.clear()

<<<<<<< HEAD
        if self.core_process:
            self.core_process.terminate()
            self.core_process.wait()
            self.core_process = None
=======
        if self.master_process:
            self.master_process.terminate()
            self.master_process.wait()
            self.master_process = None
>>>>>>> 32b0cd57

        self.log_output()

    def terminateOne(self, pid):
        """
        terminate one ros process by its pid

        :param pid: process id for process to kill
        """
        loginfo("trying to kill process with pid: %s" % pid)
        proc = None
        try:
            proc = self.processes.pop(pid)
        except KeyError:
            try:
                proc = psutil.Process(pid)
            except psutil.NoSuchProcess:
                print("Process already terminated")
        # kill_child_processes(pid, SIGTERM)
        # proc.kill()
        if proc is not None:
            proc.terminate()
            proc.wait()

        try:
            thr = self.threads.pop(pid)
            thr.join()
        except KeyError:
            print("Thread already terminated")

        self.log_output()<|MERGE_RESOLUTION|>--- conflicted
+++ resolved
@@ -180,17 +180,10 @@
         with self.queue.mutex:
             self.queue.queue.clear()
 
-<<<<<<< HEAD
-        if self.core_process:
-            self.core_process.terminate()
-            self.core_process.wait()
-            self.core_process = None
-=======
         if self.master_process:
             self.master_process.terminate()
             self.master_process.wait()
             self.master_process = None
->>>>>>> 32b0cd57
 
         self.log_output()
 
