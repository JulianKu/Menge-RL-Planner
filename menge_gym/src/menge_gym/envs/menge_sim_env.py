#!/usr/bin/env python3

import gym
from gym import spaces
import numpy as np
from os import path
import rospy as rp
import xml.etree.ElementTree as ElT
from geometry_msgs.msg import PoseArray, PoseStamped, Twist
from visualization_msgs.msg import MarkerArray
from std_msgs.msg import UInt8, Float32
from env_config.config import Config
from MengeMapParser import MengeMapParser
from .utils.ros import obstacle2array, marker2array, ROSHandle
from .utils.params import goal2array, get_robot_initial_position, parseXML
from .utils.info import *
from .utils.tracking import Sort, KalmanTracker
from .utils.format import format_array
from .utils.state import FullState, ObservableState, ObstacleState, JointState
from .utils.motion_model import ModifiedAckermannModel
from typing import List, Union


class MengeGym(gym.Env):
    """
    Custom gym environment for the Menge_ROS simulation
    """
    metadata = {'render.modes': ['human']}

    def __init__(self):
        super(MengeGym, self).__init__()

        self.config = Config()

        # Environment variables
        self.config.time_limit = None
        self.config.time_step = None
        self.config.randomize_attributes = None
        self.config.human_num = None
        self.config.robot_sensor_range = None

        # Simulation scenario variables
        self.config.scenario_xml = None
        self.scenario_root = None
        self.scene_xml = None
        self.behavior_xml = None
        self.initial_robot_pos = None
        self.goals_array = None

        # Robot variables
        self.config.robot_config = None
        self.config.robot_kinematics = None
        self.config.robot_speed_sampling = None
        self.config.robot_rotation_sampling = None
        self.config.num_speeds = None
        self.config.num_angles = None
        self.config.rotation_constraint = None
        self.config.robot_v_pref = None
        self.config.robot_visibility = None
        self.config.robot_length = None
        self.config.robot_lf_ratio = None
        self.robot_motion_model = None  # type: Union[ModifiedAckermannModel, None]
        self.goal = None
        self.robot_const_state = None

        # Reward variables
        self.config.success_reward = None
        self.config.collision_penalty_crowd = None
        self.config.discomfort_dist = None
        self.config.discomfort_penalty_factor = None
        self.config.collision_penalty_obs = None
        self.config.clearance_dist = None
        self.config.clearance_penalty_factor = None

        # Observation variables
        self._crowd_pose = None  # type: Union[None, np.ndarray]
        self._robot_pose = None  # type: Union[None, np.ndarray]
        self._static_obstacles = np.array([], dtype=float).reshape(-1, 2)
        self.rob_tracker = None
        self.ped_tracker = None
        self.observation = None

        # Action variables
        self._velocities = None
        self._angles = None
        self.action_array = None
        self._action = None  # type: Union[None, np.ndarray]

        # Schedule variables
        self.phase = None
        self.case_capacity = None
        self.case_size = None
        self.case_counter = None

        # ROS
        self.roshandle = None
        self._sim_pid = None
        self._pub_step = None
        self._pub_cmd_vel = None
        self.global_time = None
        self._prev_time = None

        # Random Seed
        self.seed = None

    def configure(self, config, seed=None):

        self.config = Config()

        # Environment
        self.config.time_limit = config.env.time_limit
        self.config.time_step = config.env.time_step

        # Simulation
        if hasattr(config.sim, 'scenario') and path.isfile(config.sim.scenario) and config.sim.scenario.endswith(".xml"):
            self.config.scenario_xml = config.sim.scenario
        # if no scenario provided, make new from image + parameters
        else:
            print("No scenario specified in config or invalid path.")
            key = input("Do you want to use an existing scenario? (Y/N)")
            if key.lower() == 'y':
                for _ in range(3):
                    scenario = input("Provide path to the scenario xml file here: ")
                    if not path.isfile(scenario) or not scenario.endswith(".xml"):
                        print("Not a valid path to an xml file")
                    else:
                        self.config.scenario_xml = scenario
                        break
                else:
                    # only executed if for loop not ended with break statement
                    raise ValueError("No valid scenario file provided")
            elif key.lower() == 'n':
                key = input("Do you want to create a new scenario instead? (Y/N)")
                if key != 'y':
                    raise ValueError("No scenario xml specified in config or not pointing to valid xml file")
                # get map file from input
                print("Scenario file can be automatically generated from image file that shows a map of the environment")
                for _ in range(3):
                    map_img = input("Provide path to the image here: ")
                    if not path.isfile(map_img):
                        print("Not a valid path to a file")
                    else:
                        break
                else:
                    # only executed if for loop not ended with break statement
                    raise ValueError("No valid image file provided")

                print("To translate the image into a valid map of the environment the map's resolution is also required")
                for _ in range(3):
                    resolution = input("Map resolution (meters per pixel) [m/px] = ")
                    try:
                        resolution = float(resolution)
                        break
                    except ValueError:
                        print("Resolution needs to be an integer or float")
                else:
                    # only executed if for loop not ended with break statement
                    raise ValueError("No valid resolution provided")
                
                self.config.robot_config = {}
                for param in vars(config.robot):
                    if param == 'radius':
                        self.config.robot_config['r'] = config.robot.radius
                    elif param == 'v_pref':
                        self.config.robot_config['pref_speed'] = config.robot.v_pref
                    elif param == 'sensor_range':
                        self.config.robot_config['range_max'] = config.robot.sensor_range
                    elif param == 'fov':
                        self.config.robot_config['start_angle'] = -config.robot.fov / 2
                        self.config.robot_config['end_angle'] = config.robot.fov / 2
                    elif param == 'sensor_resolution':
                        self.config.robot_config['increment'] = config.robot.sensor_resolution
                kwargs = {}
                if hasattr(config.sim, 'human_num'):
                    kwargs['num_agents'] = config.sim.human_num
                if hasattr(config.sim, 'randomize_attributes'):
                    # randomize humans' radius and preferred speed
                    kwargs['randomize_attributes'] = config.sim.randomize_attributes
                    kwargs['num_samples'] = 3
                if self.config.robot_config:
                    kwargs['robot_config'] = self.config.robot_config

                img_parser = MengeMapParser(map_img, resolution)
                img_parser.full_process(**kwargs)
                self.config.scenario_xml = img_parser.output['base']
            else:
                raise ValueError("No scenario xml specified in config or not pointing to valid xml file")

        # get more parameters from scenario xml
        self._initialize_from_scenario()

        # Random Seed
        self.seed = seed
        self._set_seed()

        # setup pedestrian tracker
        self.ped_tracker = Sort(max_age=2, min_hits=2, d_max=2*self.config.robot_v_pref*self.config.time_step)

        # sample first goal
        self.sample_goal(exclude_initial=True)

        # Reward
        self.config.success_reward = config.reward.success_reward
        self.config.collision_penalty_crowd = config.reward.collision_penalty_crowd
        self.config.discomfort_dist = config.reward.discomfort_dist
        self.config.discomfort_penalty_factor = config.reward.discomfort_penalty_factor
        self.config.collision_penalty_obs = config.reward.collision_penalty_obs
        self.config.clearance_dist = config.reward.clearance_dist
        self.config.clearance_penalty_factor = config.reward.clearance_dist_penalty_factor

        # Robot
        v_max = self.config.robot_v_pref
        self.config.rotation_constraint = config.robot.rotation_constraint
        self.config.num_speeds = config.robot.action_space.speed_samples
        self.config.num_angles = config.robot.action_space.rotation_samples
        self.config.robot_speed_sampling = config.robot.action_space.speed_sampling
        self.config.robot_rotation_sampling = config.robot.action_space.rotation_sampling
        self.config.robot_visibility = config.robot.visible

        self.config.robot_kinematics = config.robot.action_space.kinematics
        if hasattr(config.robot, 'length'):
            self.config.robot_length = config.robot.length
        if hasattr(config.robot, 'lf_ratio'):
            self.config.robot_lf_ratio = config.robot.lf_ratio
        # set motion model if available
        if self.config.robot_kinematics == 'single_track':
            self.robot_motion_model = ModifiedAckermannModel(self.config.robot_length,
                                                             self.config.robot_lf_ratio, timestep=self.config.time_step)

        # action space
        # from paper RGL for CrowdNav --> 6 speeds [0, v_pref] and 16 headings [0, 2*pi)
        if self.config.robot_speed_sampling == 'exponential':
            # exponentially distributed speeds (distributed between 0 and v_max)
            self.config.num_speeds += 1  # to include 0 as well
            self._velocities = np.geomspace(1, v_max + 1, self.config.num_speeds, endpoint=True) - 1
        elif self.config.robot_speed_sampling == 'linear':
            self.config.num_speeds += 1  # to include 0 as well
            self._velocities = np.linspace(0, v_max, self.config.num_speeds, endpoint=True)
        else:
            raise NotImplementedError

        if self.config.robot_rotation_sampling == 'linear':
            # linearly distributed angles
            # make num_angles odd to ensure null action (0 --> not changing steering)
            self.config.num_angles = self.config.num_angles // 2 * 2 + 1
            # angles between -45° und +45° in contrast to paper between -pi and +pi
            self._angles = np.linspace(-self.config.rotation_constraint, self.config.rotation_constraint,
                                       self.config.num_angles, endpoint=True)
        elif self.config.robot_rotation_sampling == 'exponential':
            min_angle_increment = 1             # (in deg)
            min_angle_increment *= np.pi / 180  # (in rad)
            positive_angles = np.geomspace(min_angle_increment, self.config.rotation_constraint,
                                           self.config.num_angles//2, endpoint=True)
            self._angles = np.concatenate((-positive_angles[::-1], [0], positive_angles))
        else:
            raise NotImplementedError

        self.action_array = np.array(np.meshgrid(self._velocities, self._angles)).T.reshape(
            self.config.num_speeds, self.config.num_angles, -1)
        self.action_space = spaces.MultiDiscrete([self.config.num_speeds, self.config.num_angles])

        self.case_capacity = {'train': np.iinfo(np.uint32).max - 2000, 'val': 1000, 'test': 1000}
        self.case_size = {'train': config.env.train_size, 'val': config.env.val_size,
                          'test': config.env.test_size}
        self.case_counter = {'train': 0, 'test': 0, 'val': 0}

    def _initialize_from_scenario(self):
        scenario_xml = self.config.scenario_xml
        scenario_dir = path.split(scenario_xml)[0]
        self.scenario_root = parseXML(scenario_xml)

        scene_xml = self.scenario_root.get('scene')
        if not path.isabs(scene_xml):
            self.scene_xml = path.join(scenario_dir, scene_xml)
        else:
            self.scene_xml = scene_xml
        assert path.isfile(self.scene_xml), 'Scene file specified in scenario_xml non-existent'

        scene_root = parseXML(self.scene_xml)
        # extract robot radius from scene_xml file
        self.config.robot_radius = float(scene_root.find("AgentProfile/Common[@external='1']").get('r'))
        # extract number of humans from scene_xml file
        self.config.human_num = len(scene_root.findall("AgentGroup/Generator/Agent")) - 1
        # extract robot pref_speed from scene_xml file
        robot_v_pref = scene_root.find("AgentProfile/Common[@external='1']").get('pref_speed')
        if robot_v_pref is not None:
            self.config.robot_v_pref = float(robot_v_pref)
        else:
            # pref_speed is inherited from other AgentProfile
            inherited_agt_profile = scene_root.find("AgentProfile/Common[@external='1']/..").get('inherits')
            self.config.robot_v_pref = float(scene_root.find("AgentProfile[@name='{}']/Common"
                                                             .format(inherited_agt_profile)).get('pref_speed'))

        behavior_xml = self.scenario_root.get('behavior')
        if not path.isabs(behavior_xml):
            self.behavior_xml = path.join(scenario_dir, behavior_xml)
        assert path.isfile(self.behavior_xml), 'Behavior file specified in scenario_xml non-existent'

        # extract goal set from behavior file
        behavior_root = parseXML(self.behavior_xml)
        goals = behavior_root.findall("GoalSet/Goal")
        self.goals_array = np.array([goal2array(goal) for goal in goals])

    def _set_seed(self):
        """set random seed in numpy, for simulation and write to scenario xml"""

        if self.seed is not None:

            np.random.seed(self.seed)

            self.scenario_root.set("random", str(self.seed))
            scenario_tree = ElT.ElementTree(self.scenario_root)
            scenario_tree.write(self.config.scenario_xml, xml_declaration=True, encoding='utf-8', method="xml")

    def sample_goal(self, exclude_initial: bool = False):
        """
        sample goal from available goals and set "goal" attribute accordingly

        :param exclude_initial:     bool, if True exclude a goal from sampling
                                          if the robot's initial position lies within this goal
        """
        goals_array = self.goals_array
        if exclude_initial:
            if self.initial_robot_pos is None:
                self.initial_robot_pos = get_robot_initial_position(self.scene_xml)
            # if initial robot position falls within goal, exclude this goal from sampling
            dist_rob_goals = np.linalg.norm(goals_array[:, :2] - self.initial_robot_pos, axis=1) - goals_array[:, 2] \
                             - self.config.robot_radius
            # mask out respective goal(s)
            mask = dist_rob_goals > 0
            goals_array = goals_array[mask]

        self.goal = goals_array[np.random.randint(len(goals_array))]
        # set constant part of the robot's state
        self.robot_const_state = np.concatenate((self.goal, [self.config.robot_v_pref])).reshape(-1, 4)

    def setup_ros_connection(self):
        rp.loginfo("Initializing ROS")
        self.roshandle = ROSHandle()
        rp.sleep(rp.Duration.from_sec(5))
        # TODO: rviz config not loaded properly (workaround: start rviz separately via launch file etc.)
        # visualization = True
        # if visualization:
        #     # Get rviz configuration file from "menge_vis" package
        #     rviz_path = path.join(path.join(rospkg.RosPack().get_path("menge_vis"), "rviz"), "menge_ros.rviz")
        #     # Start rviz rosnode
        #     self.roshandle.start_rosnode('rviz', 'rviz', launch_cli_args={"d": rviz_path})

        rp.on_shutdown(self.close)

        # simulation controls
        rp.logdebug("Set up publishers and provided services")
        rp.init_node('MengeSimEnv', log_level=rp.DEBUG)
        self._pub_step = rp.Publisher('step', UInt8, queue_size=1, tcp_nodelay=True, latch=True)
        self._pub_cmd_vel = rp.Publisher('cmd_vel', Twist, queue_size=1, tcp_nodelay=True, latch=True)

    def _crowd_expansion_callback(self, msg: MarkerArray):
        rp.logdebug('Crowd Expansion subscriber callback called')
        # transform MarkerArray message to numpy array (skip first marker as this is the "delete markers" action)
        marker_array = np.array(list(map(marker2array, msg.markers[1:])))
        self._crowd_pose = marker_array.reshape(-1, 4)
        rp.logdebug('Crowd callback done')

    def _static_obstacle_callback(self, msg: PoseArray):
        rp.logdebug('Static Obstacle subscriber callback called')
        # transform PoseArray message to numpy array
        self._static_obstacles = np.array(list(map(obstacle2array, msg.poses))).reshape(-1, 2)
        rp.logdebug('Static Obs callback done')

    def _robot_pose_callback(self, msg: PoseStamped):
        rp.logdebug('Robot Pose subscriber callback called')
        # extract 2D pose and orientation from message
        robot_pose = msg.pose
        x = robot_pose.position.x
        y = robot_pose.position.y
        # orientation quaternion
        q_z = robot_pose.orientation.z
        q_w = robot_pose.orientation.w
        phi = np.arctan2(2 * q_w * q_z, 1 - 2 * q_z * q_z)
        if phi < -np.pi:
            phi += 2*np.pi
        elif phi > np.pi:
            phi -= 2*np.pi

        # update list of robot poses + pointer to current position
        self._robot_pose = np.array([x, y, phi, self.config.robot_radius]).reshape(-1, 4)
        rp.logdebug('Robot Pose callback done')

    def _sim_time_callback(self, msg: Float32):
        rp.logdebug('Time message received')
        self.global_time = msg.data

    def _cmd_vel_pub(self):

        action = self._action
        if action is not None and hasattr(self.observation, 'robot_state'):
            robot_state = self.observation.robot_state
            velocity_action = self._velocities[action[0]]
            angle_action = self._angles[action[1]]

            if isinstance(self.robot_motion_model, ModifiedAckermannModel):
                # transform front wheel velocity and steering angle into center velocity and center velocity angle
                self.robot_motion_model.setPose(robot_state.position, robot_state.orientation[0])
                self.robot_motion_model.computeNextPosition(np.array((velocity_action, angle_action)))
                center_velocity_components = self.robot_motion_model.center_velocity_components
                velocity_action = np.linalg.norm(center_velocity_components)
                angle_action = np.arctan2(center_velocity_components[1], center_velocity_components[0])

            # in menge_ros the published angle defines the relative angle based on the agent's orientation
            angle_action -= robot_state.orientation[0]

            rp.logdebug('Setting action with vel={:.2f} and steering angle={:.2f}'.format(velocity_action,
                                                                                          angle_action))
        else:
            velocity_action = 0
            angle_action = 0

        cmd_vel_msg = Twist()
        cmd_vel_msg.linear.x = velocity_action
        cmd_vel_msg.angular.z = angle_action
        self._pub_cmd_vel.publish(cmd_vel_msg)

    def step(self, action: np.ndarray):
        rp.logdebug("Performing step in the environment")

        self._take_action(action)

        reward, done, info = self._get_reward_done_info()

        if isinstance(info, Timeout) and (self._robot_pose is None or self._crowd_pose is None):
            # in Timeout cases, crowd_poses and robot_poses might be missing
            self._crowd_pose = np.array([], dtype=float).reshape(-1, 4)
            self._robot_pose = np.array([], dtype=float).reshape(-1, 4)

        robot_pose = self._robot_pose
        crowd_pose = self._crowd_pose

        # in first iteration, initialize Kalman Tracker for robot
        if not self.rob_tracker and np.any(robot_pose):
            self.rob_tracker = KalmanTracker(robot_pose)

        # update velocities
        self.rob_tracker.predict()
        if isinstance(robot_pose, np.ndarray) and np.any(robot_pose):
            self.rob_tracker.update(robot_pose)
        if isinstance(crowd_pose, np.ndarray):
            ped_trackers = self.ped_tracker.update(crowd_pose)

        rob_tracker = self.rob_tracker.get_state()
        pedestrian_state = ObservableState(ped_trackers[ped_trackers[:, -1].argsort()])
        robot_state = FullState(np.concatenate((rob_tracker, self.robot_const_state), axis=1))
        obstacle_state = ObstacleState(self._static_obstacles)
        self.observation = JointState(robot_state, pedestrian_state, obstacle_state)
        ob = self.observation

        # reset last poses
        self._crowd_pose = None
        self._robot_pose = None
        self._static_obstacles = np.array([], dtype=float).reshape(-1, 2)

        self.roshandle.log_output()

        return ob, reward, done, info

    def _take_action(self, action: np.ndarray):
        """
        execute one time step within the environment
        """
        rp.logdebug("Taking action")

        self._action = action

        # advance simulation by n steps (n=1)
        n_steps = 1
        target_time = self._prev_time + n_steps * self.config.time_step

        # wait for response from simulation
        counter = 0

        self._cmd_vel_pub()
        while self._crowd_pose is None or self._robot_pose is None:

            # handle simulation reaching time limit
            if self.global_time + self.config.time_step > self.config.time_limit:
                rp.logdebug("Simulation reached time limit")
                break

            # advance simulation
            time_diff = target_time - self.global_time
            if counter == 0 and time_diff > 0:
                rp.logdebug('Simulation not done yet')
                
                rp.logdebug("Publishing {} steps".format(n_steps))
                self._pub_step.publish(UInt8(data=n_steps))

            rp.logdebug('Current Sim Time %.3f, previous sim time %.3f' % (self.global_time, self._prev_time))
            rp.logdebug('#Crowd %b, #Rob %b' %
<<<<<<< HEAD
                        (self.crowd_pose is not None, self._robot_pose is not None))
=======
                        (self._crowd_pose is not None, self._robot_pose is not None))
>>>>>>> ca15340e
            counter += 1
            rp.logdebug('Counter={}'.format(counter))
            if counter >= 10:
                # raise TimeoutError("Simulator node not responding")
                rp.logerr("Timeout reached, setting empty poses")
                rp.loginfo("Global Time is set to time limit to start new instance")
                self.global_time = self.config.time_limit
                self._crowd_pose = np.array([], dtype=float).reshape(-1, 4)
                self._robot_pose = np.array([], dtype=float).reshape(-1, 4)

        rp.logdebug('Simulation step(s) done')
        rp.logdebug('Current Sim Time %.3f, previous sim time %.3f' % (self.global_time, self._prev_time))
        self._prev_time = self.global_time
        self._action = None

    def _get_reward_done_info(self) -> (float, bool, object):
        """
        compute reward and other information from current state

        :return:
            reward, done, info
        """

        if self.global_time + self.config.time_step > self.config.time_limit:
            # handle reward, etc. for simulation reaching time limit
            reward = 0
            done = True
            info = Timeout()
            return reward, done, info
        else:
            # crowd_pose = [x, y, omega, r]
            crowd_pose = self._crowd_pose

            # obstacle_position = [x, y]
            obstacle_position = self._static_obstacles

            # robot_pose = [x, y, omega]
            robot_pose = self._robot_pose

            robot_radius = self.config.robot_radius
            goal = self.goal

            if np.any(crowd_pose) and np.any(robot_pose):
                crowd_distances = np.linalg.norm(crowd_pose[:, :2] - robot_pose[:, :2], axis=1)
                crowd_distances -= crowd_pose[:, -1]
                crowd_distances -= robot_radius
            else:
                crowd_distances = np.array([])

            if np.any(obstacle_position) and np.any(robot_pose):
                obstacle_distances = np.linalg.norm(obstacle_position - robot_pose[:, :2], axis=1)
                obstacle_distances -= robot_radius
            else:
                obstacle_distances = np.array([])

            # compute distance to closest pedestrian
            if crowd_distances.size == 0:
                # if no pedestrian, set to infinity
                d_min_crowd = np.inf
            else:
                d_min_crowd = crowd_distances.min()

            # compute distance to closest static obstacle
            if obstacle_distances.size == 0:
                # if no obstacles, set to infinity
                d_min_obstacle = np.inf
            else:
                d_min_obstacle = obstacle_distances.min()

            if np.any(robot_pose):
                d_goal = np.linalg.norm(robot_pose[:, :2] - goal[:2]) - robot_radius - goal[-1]
            else:
                d_goal = np.inf

            # collision with crowd
            if d_min_crowd < 0:
                reward = self.config.collision_penalty_crowd
                done = True
                info = Collision('Crowd')
            # collision with obstacle
            elif d_min_obstacle < 0:
                reward = self.config.collision_penalty_obs
                done = True
                info = Collision('Obstacle')
            # goal reached
            elif d_goal < 0:
                reward = self.config.success_reward
                done = True
                info = ReachGoal()
            # too close to people
            elif d_min_crowd < self.config.discomfort_dist:
                # adjust the reward based on FPS
                reward = (d_min_crowd - self.config.discomfort_dist) * self.config.discomfort_penalty_factor \
                         * self.config.time_step
                done = False
                info = Discomfort(d_min_crowd)
            # too close to obstacles
            elif d_min_obstacle < self.config.clearance_dist:
                # adjust the reward based on FPS
                reward = (d_min_obstacle - self.config.clearance_dist) * self.config.clearance_penalty_factor \
                         * self.config.time_step
                done = False
                info = Clearance(d_min_obstacle)
            else:
                reward = 0
                done = False
                info = Nothing()
            rp.logdebug('Current reward={} ({})'.format(reward, info))
            return reward, done, info

    def reset(self, phase='test', test_case=None):
        """
        reset the state of the environment to an initial state

        :return: initial observation (ob return from step)
        """
        assert phase in ['train', 'val', 'test']
        self.phase = phase

        if test_case is not None:
            self.case_counter[phase] = test_case
        elif phase == 'train':
            self.case_counter[phase] += 1

        self.global_time = 0.0
        self._prev_time = 0
        self.rob_tracker = None
        self.ped_tracker = Sort(max_age=2, min_hits=2, d_max=2 * self.config.robot_v_pref * self.config.time_step)

        base_seed = {'train': self.case_capacity['val'] + self.case_capacity['test'],
                     'val': 0, 'test': self.case_capacity['val']}

        if self.case_counter[phase] >= 0:
            new_seed = base_seed[phase] + self.case_counter[phase]
            np.random.seed(new_seed)
            self.seed = new_seed
            if phase == 'test':
                rp.logdebug('current test seed is:{}'.format(new_seed))
            self.case_counter[phase] = (self.case_counter[phase] + 1) % self.case_size[phase]
        else:
            raise NotImplementedError("Case counter < 0 were for debug purposes in original environment")

        if self._sim_pid is not None:
            rp.loginfo("Env reset - Shutting down simulation process")
            self.roshandle.terminateOne(self._sim_pid)

        rp.loginfo("Env reset - Starting new simulation process")
        cli_args = {'p': self.config.scenario_xml,
                    'd': self.config.time_limit,
                    't': self.config.time_step}
        self._sim_pid = self.roshandle.start_rosnode('menge_sim', 'menge_sim', cli_args)
        rp.sleep(rp.Duration.from_sec(5))

        rp.logdebug("Set up subscribers")
        rp.Subscriber("crowd_expansion", MarkerArray, self._crowd_expansion_callback, queue_size=50, tcp_nodelay=True)
        rp.Subscriber("laser_static_end", PoseArray, self._static_obstacle_callback, queue_size=50, tcp_nodelay=True)
        rp.Subscriber("pose", PoseStamped, self._robot_pose_callback, queue_size=50, tcp_nodelay=True)
        rp.Subscriber("menge_sim_time", Float32, self._sim_time_callback, queue_size=50, tcp_nodelay=True)

        # Sample new goal
        self.initial_robot_pos = None
        self.sample_goal(exclude_initial=True)

        # perform idle action and return observation
        return self.step(np.array([0, 0], dtype=np.int32))[0]

    def render(self, mode='human', close=False):
        """
        render environment information to screen
        """
        if close:
            self.close()
        states = self.observation  # type: JointState
        rob_state = states.robot_state.observable_state
        ped_states = states.human_states.state
        ped_identifiers = states.human_states.get_identifiers()
        if len(rob_state) or len(ped_states):
            rp.loginfo('Tracked Objects')
            combined_state = np.concatenate((rob_state, ped_states), axis=0)
            row_labels = ['human {}'.format(int(i)) for i in ped_identifiers]
            if len(rob_state):
                row_labels.insert(0, 'robot')
            state_str = format_array(combined_state,
                                     row_labels=row_labels,
                                     col_labels=['x', 'y', 'phi', 'r', 'x_dot', 'y_dot', 'omega_dot'])
            rp.loginfo('\n' + state_str)
        else:
            rp.logwarn("No objects tracked")
        rp.loginfo('\nNumber of static obstacles: %d\n' % len(self._static_obstacles))

    def close(self):
        """
        close the environment
        """

        rp.loginfo("Env close - Shutting down simulation process and killing roscore")
        self.roshandle.terminate()<|MERGE_RESOLUTION|>--- conflicted
+++ resolved
@@ -495,11 +495,7 @@
 
             rp.logdebug('Current Sim Time %.3f, previous sim time %.3f' % (self.global_time, self._prev_time))
             rp.logdebug('#Crowd %b, #Rob %b' %
-<<<<<<< HEAD
-                        (self.crowd_pose is not None, self._robot_pose is not None))
-=======
                         (self._crowd_pose is not None, self._robot_pose is not None))
->>>>>>> ca15340e
             counter += 1
             rp.logdebug('Counter={}'.format(counter))
             if counter >= 10:
