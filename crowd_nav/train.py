import sys
import logging
import argparse
import os
import shutil
import importlib.util
import torch
import gym
import copy
import git
import re
from tensorboardX import SummaryWriter
from crowd_sim.envs.utils.robot import Robot
from crowd_nav.utils.trainer import Trainer
from crowd_nav.utils.memory import ReplayMemory
from crowd_nav.utils.explorer import Explorer
from crowd_nav.policy.policy_factory import policy_factory


def set_random_seeds(seed):
    """
    Sets the random seeds for pytorch cpu and gpu
    """
    torch.manual_seed(seed)
    torch.cuda.manual_seed_all(seed)
    return None


def main(args):
    import time
    # set_random_seeds(args.randomseed)
    set_random_seeds(time.time())
    # configure paths
    make_new_dir = True
    if os.path.exists(args.output_dir):
        if args.overwrite:
            shutil.rmtree(args.output_dir)
        else:
            key = input('Output directory already exists! Overwrite the folder? (y/n)')
            if key == 'y' and not args.resume:
                shutil.rmtree(args.output_dir)
            else:
                make_new_dir = False
    if make_new_dir:
        os.makedirs(args.output_dir)
        shutil.copy(args.config, os.path.join(args.output_dir, 'config.py'))

        # insert the arguments from command line to the config file
        with open(os.path.join(args.output_dir, 'config.py'), 'r') as fo:
            config_text = fo.read()
        search_pairs = {r"gcn.X_dim = \d*": "gcn.X_dim = {}".format(args.X_dim),
                        r"gcn.num_layer = \d": "gcn.num_layer = {}".format(args.layers),
                        r"gcn.similarity_function = '\w*'": "gcn.similarity_function = '{}'".format(args.sim_func),
                        r"gcn.layerwise_graph = \w*": "gcn.layerwise_graph = {}".format(args.layerwise_graph),
                        r"gcn.skip_connection = \w*": "gcn.skip_connection = {}".format(args.skip_connection)}

        for find, replace in search_pairs.items():
            config_text = re.sub(find, replace, config_text)

        with open(os.path.join(args.output_dir, 'config.py'), 'w') as fo:
            fo.write(config_text)

    if args.save_scene:
        save_scene_dir = os.path.join(args.output_dir, 'save_scene')
        os.makedirs(save_scene_dir)
    else:
        save_scene_dir = None

    args.config = os.path.join(args.output_dir, 'config.py')
    log_file = os.path.join(args.output_dir, 'output.log')
    il_weight_file = os.path.join(args.output_dir, 'il_model.pth')
    rl_weight_file = os.path.join(args.output_dir, 'rl_model.pth')

    spec = importlib.util.spec_from_file_location('config', args.config)
    if spec is None:
        parser.error('Config file not found.')
    config = importlib.util.module_from_spec(spec)
    spec.loader.exec_module(config)

    # configure logging
    mode = 'a' if args.resume else 'w'
    file_handler = logging.FileHandler(log_file, mode=mode)
    stdout_handler = logging.StreamHandler(sys.stdout)
    level = logging.INFO if not args.debug else logging.DEBUG
    logging.basicConfig(level=level, handlers=[stdout_handler, file_handler],
                        format='%(asctime)s, %(levelname)s: %(message)s', datefmt="%Y-%m-%d %H:%M:%S")
    repo = git.Repo(search_parent_directories=True)
    logging.info('Current git head hash code: {}'.format(repo.head.object.hexsha))
    logging.info('Current config content is :{}'.format(config))
    device = torch.device("cuda:0" if torch.cuda.is_available() and args.gpu else "cpu")
    logging.info('Using device: %s', device)
    writer = SummaryWriter(log_dir=args.output_dir)

    # configure policy
    policy = policy_factory[args.policy]()
    if not policy.trainable:
        parser.error('Policy has to be trainable')
    policy_config = config.PolicyConfig()
    policy.configure(policy_config)
    policy.set_device(device)

    # configure environment
    env_config = config.EnvConfig(args.debug)
    env = gym.make('CrowdSim-v0')
    env.configure(env_config)
    robot = Robot(env_config, 'robot')
    robot.time_step = env.time_step
    env.set_robot(robot)
    env.save_scene_dir = save_scene_dir

    # read training parameters
    train_config = config.TrainConfig(args.debug)
    rl_train_epochs = train_config.train.rl_train_epochs
    rl_learning_rate = train_config.train.rl_learning_rate
    train_batches = train_config.train.train_batches
    train_episodes = train_config.train.train_episodes
    sample_episodes = train_config.train.sample_episodes
    target_update_interval = train_config.train.target_update_interval
    evaluation_interval = train_config.train.evaluation_interval
    capacity = train_config.train.capacity
    epsilon_start = train_config.train.epsilon_start
    epsilon_end = train_config.train.epsilon_end
    epsilon_decay = train_config.train.epsilon_decay
    checkpoint_interval = train_config.train.checkpoint_interval
    train_with_pretend_batch = train_config.train.train_with_pretend_batch

    # configure trainer and explorer
    memory = ReplayMemory(capacity)
    model = policy.get_model()
    batch_size = train_config.trainer.batch_size
    optimizer = train_config.trainer.optimizer
    trainer = Trainer(model, policy.state_predictor, memory, device, batch_size, optimizer)
    explorer = Explorer(env, robot, device, memory, policy.gamma, target_policy=policy)

    # imitation learning
    if args.resume:
        if not os.path.exists(rl_weight_file):
            logging.error('RL weights does not exist')
        model.load_state_dict(torch.load(rl_weight_file))
        rl_weight_file = os.path.join(args.output_dir, 'resumed_rl_model.pth')
        logging.info('Load reinforcement learning trained weights. Resume training')
    elif os.path.exists(il_weight_file):
        model.load_state_dict(torch.load(il_weight_file))
        logging.info('Load imitation learning trained weights.')
    else:
        il_episodes = train_config.imitation_learning.il_episodes
        il_policy = train_config.imitation_learning.il_policy
        il_epochs = train_config.imitation_learning.il_epochs
        il_learning_rate = train_config.imitation_learning.il_learning_rate
        trainer.set_learning_rate(il_learning_rate)
        if robot.visible:
            safety_space = 0
        else:
            safety_space = train_config.imitation_learning.safety_space
        il_policy = policy_factory[il_policy]()
        il_policy.multiagent_training = policy.multiagent_training
        il_policy.safety_space = safety_space
        robot.set_policy(il_policy)
        explorer.run_k_episodes(il_episodes, 'train', update_memory=True, imitation_learning=True)
        if train_with_pretend_batch:
            trainer.optimize_epoch_pretend_batch(il_epochs, writer)
        else:
            trainer.optimize_epoch(il_epochs, writer)
        policy.save_model(il_weight_file)
        logging.info('Finish imitation learning. Weights saved.')
        logging.info('Experience set size: %d/%d', len(memory), memory.capacity)

    explorer.update_target_model(model)

    # reinforcement learning
    policy.set_env(env)
    robot.set_policy(policy)
    robot.print_info()
    trainer.set_learning_rate(rl_learning_rate)
    # fill the memory pool with some RL experience
    if args.resume:
        robot.policy.set_epsilon(epsilon_end)
        explorer.run_k_episodes(100, 'train', update_memory=True, episode=0)
        logging.info('Experience set size: %d/%d', len(memory), memory.capacity)
    episode = 0
    best_val_reward = -1
    best_val_model = None
    # evaluate the model after imitation learning

    if episode % evaluation_interval == 0:
        logging.info('Evaluate the model instantly after imitation learning on the validation cases')
        sr, cr, time, reward, avg_return = explorer.run_k_episodes(env.case_size['val'], 'val', episode=episode)
        writer.add_scalar('val/success_rate', sr, episode // evaluation_interval)
        writer.add_scalar('val/collision_rate', cr, episode // evaluation_interval)
        writer.add_scalar('val/time', time, episode // evaluation_interval)
        writer.add_scalar('val/reward', reward, episode // evaluation_interval)
        writer.add_scalar('val/avg_return', avg_return, episode // evaluation_interval)

        #sr, cr, time, reward, avg_return = explorer.run_k_episodes(2000, 'train', episode=episode)
        #logging.info('check the sr :{}, cr:{} ,time:{}, reward:{}, avg_return: {} after imitation learning'.format(sr, cr, time, reward, avg_return))

        if args.test_after_every_eval:
            sr, cr, time, reward = explorer.run_k_episodes(env.case_size['test'], 'test', episode=episode, print_failure=True)
            writer.add_scalar('test/success_rate', sr, episode // evaluation_interval)
            writer.add_scalar('test/collision_rate', cr, episode // evaluation_interval)
            writer.add_scalar('test/time', time, episode // evaluation_interval)
            writer.add_scalar('test/reward', reward, episode // evaluation_interval)

    if args.save_stable_models:
        stable_srs = []
        stable_crs = []
        stable_rewards = []
        stable_times = []

    for e_id in range(rl_train_epochs):
        episode = 0
        while episode < train_episodes:
            if args.resume:
                epsilon = epsilon_end
            else:
                if episode < epsilon_decay:
                    epsilon = epsilon_start + (epsilon_end - epsilon_start) / epsilon_decay * episode
                else:
                    epsilon = epsilon_end
            robot.policy.set_epsilon(epsilon)

            # sample k episodes into memory and optimize over the generated memory
            sr, cr, time, reward, avg_return = explorer.run_k_episodes(sample_episodes, 'train', update_memory=True,
                                                           episode=episode, epoch=e_id)
            writer.add_scalar('train/success_rate', sr, episode + train_episodes * e_id)
            writer.add_scalar('train/collision_rate', cr, episode + train_episodes * e_id)
            writer.add_scalar('train/time', time, episode + train_episodes * e_id)
            writer.add_scalar('train/reward', reward, episode + train_episodes * e_id)
            writer.add_scalar('train/avg_return', avg_return, episode + train_episodes * e_id)

            if train_with_pretend_batch:
                trainer.optimize_pretend_batch(train_batches)
            else:
                trainer.optimize_batch(train_batches)
            episode += 1

            if (episode + train_episodes * e_id) % target_update_interval == 0:
                explorer.update_target_model(model)
            # evaluate the model
            if (episode + train_episodes * e_id) % evaluation_interval == 0:
                sr, cr, time, reward, avg_return = explorer.run_k_episodes(env.case_size['val'], 'val', episode=episode, epoch=e_id)
                writer.add_scalar('val/success_rate', sr, (episode + train_episodes * e_id) // evaluation_interval)
                writer.add_scalar('val/collision_rate', cr, (episode + train_episodes * e_id) // evaluation_interval)
                writer.add_scalar('val/time', time, (episode + train_episodes * e_id) // evaluation_interval)
                writer.add_scalar('val/reward', reward, (episode + train_episodes * e_id) // evaluation_interval)
                writer.add_scalar('val/avg_return', avg_return, (episode + train_episodes * e_id) // evaluation_interval)

                if (episode + train_episodes * e_id) % checkpoint_interval == 0 and reward > best_val_reward:
                    best_val_reward = reward
                    best_val_model = copy.deepcopy(policy.get_state_dict())
            # test after every evaluation to check how the generalization performance evolves
                if args.test_after_every_eval:
                    sr, cr, time, reward, avg_return = explorer.run_k_episodes(
                        env.case_size['test'], 'test', episode=episode, epoch=e_id, print_failure=True)
                    writer.add_scalar('test/success_rate', sr, (episode + train_episodes * e_id) // evaluation_interval)
                    writer.add_scalar('test/collision_rate', cr, (episode + train_episodes * e_id) // evaluation_interval)
                    writer.add_scalar('test/time', time, (episode + train_episodes * e_id) // evaluation_interval)
                    writer.add_scalar('test/reward', reward, (episode + train_episodes * e_id) // evaluation_interval)
                    writer.add_scalar('test/avg_return', avg_return, (episode + train_episodes * e_id) // evaluation_interval)

            if episode != 0 and (episode + train_episodes * e_id) % checkpoint_interval == 0:
                current_checkpoint = (episode + train_episodes * e_id) // checkpoint_interval - 1
                save_every_checkpoint_rl_weight_file = rl_weight_file.split('.')[0] + '_' + str(current_checkpoint) + '.pth'
                policy.save_model(save_every_checkpoint_rl_weight_file)

            if args.save_stable_models:
                stable_checkpoint_interval = 20
                save_after = 0.9
                total_stable_models = train_episodes * (1 - save_after) // stable_checkpoint_interval
                test_size = int(env_config.env.test_size // total_stable_models)
                logging.info('check the test_size: {}'.format(test_size))
                logging.info('save_after: {}'.format(save_after))
                logging.info('stable_checkpoint_interval: {}'.format(stable_checkpoint_interval))
                if (episode + train_episodes * e_id) >= train_episodes * save_after:
                    if episode != 0 and (episode + train_episodes * e_id) % stable_checkpoint_interval == 0:
                        current_stable_checkpoint = (episode + train_episodes * e_id) // stable_checkpoint_interval - 1
                        save_every_stable_rl_weight_file = rl_weight_file.split('.')[0] + '_' + str(episode) + '.pth'
                        policy.save(save_every_stable_rl_weight_file)
                        logging.info('check the env.case_encounter: {}'.format(env.case_counter['test']))
                        sr, cr, time, reward = explorer.run_k_episodes(test_size, 'test', episode=episode, epoch=e_id, print_failure=True)
                        stable_srs.append(sr)
                        stable_crs.append(cr)
                        stable_times.append(time)
                        stable_rewards.append(reward)
                        writer.add_scalar('stable_test/success_rate', sr, (episode + train_episodes * e_id) // stable_checkpoint_interval)
                        writer.add_scalar('stable_test/collision_rate', cr, (episode + train_episodes * e_id) // stable_checkpoint_interval)
                        writer.add_scalar('stable_test/time', time, (episode + train_episodes * e_id) // stable_checkpoint_interval)
                        writer.add_scalar('stable_test/reward', reward, (episode + train_episodes * e_id) // stable_checkpoint_interval)

    if args.save_stable_models:
        logging.info('the {} stable models average reward on the test scenarios are :{}'.format(len(stable_rewards), sum(stable_rewards)/len(stable_rewards)))
        logging.info('the {} stable models average sr on the test scenarios are :{}'.format(len(stable_srs), sum(stable_srs) /len(stable_srs)))
        logging.info('the {} stable models average cr on the test scenarios are :{}'.format(len(stable_crs), sum(stable_crs) /len(stable_crs)))
        logging.info('the {} stable models average time on the test scenarios are :{}'.format(len(stable_times), sum(stable_times) /len(stable_times)))

    # # test with the best val model
    if best_val_model is not None:
        # TODO: replace that with
        policy.load_state_dict(best_val_model)
        torch.save(best_val_model, os.path.join(args.output_dir, 'best_val.pth'))
        logging.info('Save the best val model with the reward: {}'.format(best_val_reward))
    explorer.run_k_episodes(env.case_size['test'], 'test', episode=episode, epoch=e_id, print_failure=True)


if __name__ == '__main__':
    parser = argparse.ArgumentParser('Parse configuration file')
    parser.add_argument('--policy', type=str, default='model_predictive_rl')
<<<<<<< HEAD
    parser.add_argument('--config', type=str, default='configs/model_predictive_1.py')
=======
    parser.add_argument('--config', type=str, default='configs/model_predictive_cc5.py')
>>>>>>> 2a9ef336
    parser.add_argument('--output_dir', type=str, default='data/output')
    parser.add_argument('--overwrite', default=False, action='store_true')
    parser.add_argument('--weights', type=str)
    parser.add_argument('--resume', default=False, action='store_true')
    parser.add_argument('--gpu', default=False, action='store_true')
    parser.add_argument('--debug', default=False, action='store_true')
    parser.add_argument('--save_scene', default=False, action='store_true')
    parser.add_argument('--test_after_every_eval', default=False, action='store_true')
    # parser.add_argument('--randomseed', default=None)
    parser.add_argument('--save_stable_models', default=False, action='store_true')

    # arguments for GCN
    parser.add_argument('--X_dim', type=int, default=32)
    parser.add_argument('--layers', type=int, default=2)
    parser.add_argument('--sim_func', type=str, default='embedded_gaussian')
    parser.add_argument('--layerwise_graph', default=False, action='store_true')
    parser.add_argument('--skip_connection', default=False, action='store_true')

    # arguments for training with scenarios with variable number of pedestrians in one episode
    parser.add_argument('--pretend_batch', default=False, action='store_true')

    sys_args = parser.parse_args()

    main(sys_args)<|MERGE_RESOLUTION|>--- conflicted
+++ resolved
@@ -305,11 +305,7 @@
 if __name__ == '__main__':
     parser = argparse.ArgumentParser('Parse configuration file')
     parser.add_argument('--policy', type=str, default='model_predictive_rl')
-<<<<<<< HEAD
     parser.add_argument('--config', type=str, default='configs/model_predictive_1.py')
-=======
-    parser.add_argument('--config', type=str, default='configs/model_predictive_cc5.py')
->>>>>>> 2a9ef336
     parser.add_argument('--output_dir', type=str, default='data/output')
     parser.add_argument('--overwrite', default=False, action='store_true')
     parser.add_argument('--weights', type=str)
