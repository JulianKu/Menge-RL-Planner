--- conflicted
+++ resolved
@@ -112,19 +112,6 @@
                     gamma_bar = pow(self.gamma, self.robot.time_step * self.robot.v_pref)
                     value = reward + gamma_bar * self.target_model(next_state.unsqueeze(0)).data.item()
             value = torch.Tensor([value]).to(self.device)
-<<<<<<< HEAD
-
-            # # transform state of different human_num into fixed-size tensor
-            # if len(state.size()) == 1:
-            #     human_num = 1
-            #     feature_size = state.size()[0]
-            # else:
-            #     human_num, feature_size = state.size()
-            # if human_num != 5:
-            #     padding = torch.zeros((5 - human_num, feature_size))
-            #     state = torch.cat([state, padding])
-=======
->>>>>>> 9cb5dd46
             self.memory.push((state, value))
 
 
