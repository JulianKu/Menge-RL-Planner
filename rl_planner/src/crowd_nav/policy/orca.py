import numpy as np
import rvo2
from crowd_nav.policy.policy import Policy
from crowd_nav.utils.utils import mahalanobis_dist_nd
from menge_gym.envs.utils.motion_model import ModifiedAckermannModel
from typing import Union


def obstacles2segments(obstacles, d_min=0.1):
    """
    connects consecutive obstacle points close to each other (distance <= d_min) to obstacle segments.
    """
    obstacle_segments = []
    segments = []
    seg_count = 0

    if obstacles:
        dist = np.linalg.norm(obstacles.position[:-1] - obstacles.position[1:], axis=1)
        # new segment begins where distance between two consecutive obstacle positions becomes to large (> d_min)
        mask = dist > d_min
        obstacle_segments = []
        segments = []
        seg_count = 0
        # create array that tells which segment an obstacle belongs to
        for new_segment in mask:
            obstacle_segments.append(seg_count)
            seg_count += 1 if new_segment else 0
        obstacle_segments.append(seg_count)
        obstacle_segments = np.array(obstacle_segments)
        # merge all obstacle positions from same segment into single obstacle
        for segment_idx in np.unique(obstacle_segments):
            obstacle_segment = obstacles.position[np.where(obstacle_segments == segment_idx)[0]]
            segments.append(list(map(tuple, obstacle_segment)))
<<<<<<< HEAD
=======

>>>>>>> 8e084631
    return segments


class ORCA(Policy):
    def __init__(self):
        """
        timeStep        The time step of the simulation.
                        Must be positive.
        neighborDist    The default maximum distance (center point
                        to center point) to other agents a new agent
                        takes into account in the navigation. The
                        larger this number, the longer the running
                        time of the simulation. If the number is too
                        low, the simulation will not be safe. Must be
                        non-negative.
        maxNeighbors    The default maximum number of other agents a
                        new agent takes into account in the
                        navigation. The larger this number, the
                        longer the running time of the simulation.
                        If the number is too low, the simulation
                        will not be safe.
        timeHorizon     The default minimal amount of time for which
                        a new agent's velocities that are computed
                        by the simulation are safe with respect to
                        other agents. The larger this number, the
                        sooner an agent will respond to the presence
                        of other agents, but the less freedom the
                        agent has in choosing its velocities.
                        Must be positive.
        timeHorizonObst The default minimal amount of time for which
                        a new agent's velocities that are computed
                        by the simulation are safe with respect to
                        obstacles. The larger this number, the
                        sooner an agent will respond to the presence
                        of obstacles, but the less freedom the agent
                        has in choosing its velocities.
                        Must be positive.
        radius          The default radius of a new agent.
                        Must be non-negative.
        maxSpeed        The default maximum speed of a new agent.
                        Must be non-negative.
        velocity        The default initial two-dimensional linear
                        velocity of a new agent (optional).

        ORCA first uses neighborDist and maxNeighbors to find neighbors that need to be taken into account.
        Here set them to be large enough so that all agents will be considered as neighbors.
        Time_horizon should be set that at least it's safe for one time step

        In this work, obstacles are not considered. So the value of time_horizon_obst doesn't matter.

        """
        super().__init__()
        self.name = 'ORCA'
        self.trainable = False
        self.multiagent_training = True
        self.kinematics = None
        self.motion_model = None  # type: Union[ModifiedAckermannModel, None]
        self.safety_space = 0
        self.neighbor_dist = 10
        self.max_neighbors = 10
        self.time_horizon = 5
        self.time_horizon_obst = 5
        self.radius = 0.3
        self.max_speed = 1
        self.action_space = None
        self.action_array = None
        self.action_indices = None
        self.sim = None

    def configure(self, config, env_config=None, action_space=(None, None)):
        self.action_space, self.action_array = action_space
        self.action_indices = np.array(np.meshgrid(np.arange(self.action_space.nvec[0]),
                                                   np.arange(self.action_space.nvec[1]))).T.reshape(-1, 2)

        if hasattr(env_config, "robot_kinematics"):
            self.kinematics = env_config.robot_kinematics
        else:
            self.kinematics = config.robot.action_space.kinematics

        if hasattr(env_config, "robot_length"):
            robot_length = env_config.robot_length
        elif hasattr(config.robot, "length"):
            robot_length = config.robot.length
        else:
            if self.kinematics == "single_track":
                raise ValueError("lf_ratio required in config for single_track motion_model")
            else:
                robot_length = None

        if hasattr(env_config, "robot_lf_ratio"):
            robot_lf_ratio = env_config.robot_lf_ratio
        elif hasattr(config.robot, "lf_ratio"):
            robot_lf_ratio = config.robot.lf_ratio
        else:
            if self.kinematics == "single_track":
                raise ValueError("lf_ratio required in config for single_track motion_model")
            else:
                robot_lf_ratio = None

        if self.kinematics == "single_track":
            self.motion_model = ModifiedAckermannModel(robot_length, robot_lf_ratio)

    def set_phase(self, phase):
        return

    def predict(self, state):
        """
        Create a rvo2 simulation at each time step and run one step
        Python-RVO2 API: https://github.com/sybrenstuvel/Python-RVO2/blob/master/src/rvo2.pyx
        How simulation is done in RVO2: https://github.com/sybrenstuvel/Python-RVO2/blob/master/src/Agent.cpp

        Agent doesn't stop moving after it reaches the goal, because once it stops moving, the reciprocal rule is broken

        :param state:
        :return:
        """
        robot_state, human_states, obstacles = state

        params = {'neighborDist': self.neighbor_dist,
                  'maxNeighbors': self.max_neighbors,
                  'timeHorizon': self.time_horizon,
                  'timeHorizonObst': self.time_horizon_obst}
        if self.sim is not None and self.sim.getNumAgents() != len(state.human_states) + 1:
            del self.sim
            self.sim = None
        # required to turn individual obstacle points into line segments to being able to process them
        segments = obstacles2segments(obstacles)
        if self.sim is None:
            self.sim = rvo2.PyRVOSimulator(timeStep=self.time_step,
                                           radius=self.radius,
                                           maxSpeed=self.max_speed,
                                           **params)
            self.sim.addAgent(tuple(*robot_state.position),
                              radius=robot_state.radius[0] + 0.01 + self.safety_space,
                              maxSpeed=robot_state.v_pref[0],
                              velocity=tuple(*robot_state.velocity),
                              **params)
            for i, human_position in enumerate(human_states.position):
                self.sim.addAgent(tuple(human_position),
                                  radius=human_states.radius[i] + 0.01 + self.safety_space,
                                  maxSpeed=self.max_speed,
                                  velocity=tuple(human_states.velocity[i]),
                                  **params)

        else:
            self.sim.setAgentPosition(0, tuple(*robot_state.position))
            self.sim.setAgentVelocity(0, tuple(*robot_state.velocity))
            for i, human_position in enumerate(human_states.position):
                self.sim.setAgentPosition(i + 1, tuple(human_position))
                self.sim.setAgentVelocity(i + 1, tuple(human_states.velocity[i]))
            self.sim.clearObstacles()
            for segment in segments:
                if len(segment) > 1:
                    self.sim.addObstacle(segment)

        self.sim.processObstacles()

        # Set the preferred velocity to be a vector of unit magnitude (speed) in the direction of the goal.
        velocity = robot_state.goal_position - robot_state.position
        speed = np.linalg.norm(velocity)
        pref_vel = velocity / speed if speed > 1 else velocity

        # Perturb a little to avoid deadlocks due to perfect symmetry.
        # perturb_angle = np.random.random() * 2 * np.pi
        # perturb_dist = np.random.random() * 0.01
        # perturb_vel = np.array((np.cos(perturb_angle), np.sin(perturb_angle))) * perturb_dist
        # pref_vel += perturb_vel

        self.sim.setAgentPrefVelocity(0, tuple(pref_vel.reshape(-1)))
        for i, human_position in enumerate(human_states.position):
            # unknown goal position of other humans
            self.sim.setAgentPrefVelocity(i + 1, (0, 0))

        self.sim.doStep()

        target_velocity = self.sim.getAgentVelocity(0)

        if self.kinematics == "holonomic":
            target_velocity_magnitude = np.linalg.norm(target_velocity)
            target_angle = np.arctan2(target_velocity[1], target_velocity[0])
            rel_target_angle = target_angle - robot_state.orientation[0]
            action = np.array([target_velocity_magnitude, rel_target_angle])

        elif self.kinematics == "single_track":
            self.motion_model.setPose(robot_state.position, robot_state.orientation[0])
            action = self.motion_model.computeSteering(target_velocity)
        else:
            raise NotImplementedError("Only holonomic and single track model are implemented already")

        # find action in action space that is closest
        dist_action_space = mahalanobis_dist_nd(self.action_array, action)
        closest_action = np.unravel_index(np.argmin(dist_action_space), dist_action_space.shape)
        self.last_state = state

        return closest_action<|MERGE_RESOLUTION|>--- conflicted
+++ resolved
@@ -31,10 +31,7 @@
         for segment_idx in np.unique(obstacle_segments):
             obstacle_segment = obstacles.position[np.where(obstacle_segments == segment_idx)[0]]
             segments.append(list(map(tuple, obstacle_segment)))
-<<<<<<< HEAD
-=======
-
->>>>>>> 8e084631
+
     return segments
 
 
