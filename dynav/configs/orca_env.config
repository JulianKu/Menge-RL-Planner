--- conflicted
+++ resolved
@@ -2,11 +2,8 @@
 train_ped_num = 1
 time_limit = 15
 # specify the global time step of the simulation
-<<<<<<< HEAD
-time_step = 0.5
-=======
 time_step = 0.025
->>>>>>> b0249b6d
+
 
 [peds]
 visible = true
